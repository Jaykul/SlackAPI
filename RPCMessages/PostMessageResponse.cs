﻿namespace SlackAPI
{
    [RequestPath("chat.postMessage")]
    public class PostMessageResponse : Response
    {
<<<<<<< HEAD
        public string ts;
        public string channel;
        public Message message;

        public class Message
        {
            public string text;
            public string user;
            public string username;
            public string type;
            public string subtype;
            public string ts;
        }
=======
        public string channel;
        public string ts;
>>>>>>> 3d214845
    }

}<|MERGE_RESOLUTION|>--- conflicted
+++ resolved
@@ -3,7 +3,6 @@
     [RequestPath("chat.postMessage")]
     public class PostMessageResponse : Response
     {
-<<<<<<< HEAD
         public string ts;
         public string channel;
         public Message message;
@@ -17,10 +16,5 @@
             public string subtype;
             public string ts;
         }
-=======
-        public string channel;
-        public string ts;
->>>>>>> 3d214845
     }
-
 }