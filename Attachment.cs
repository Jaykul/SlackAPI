--- conflicted
+++ resolved
@@ -9,14 +9,10 @@
     //See: https://api.slack.com/docs/attachments
     public class Attachment
     {
-<<<<<<< HEAD
         public string pretext;
         public string text;
-=======
->>>>>>> 2a592bc0
         public string fallback;
         public string color;
-        public string pretext;
         
         public string author_name;
         public string author_link;
@@ -25,18 +21,11 @@
         public string title;
         public string title_link;
         
-        public string text;
         public Field[] fields;
         
         public string image_url;
         public string thumb_url;
-<<<<<<< HEAD
         public string[] mrkdwn_in;
-        public string title;
-        ///I have absolutely no idea what goes on in here.
-=======
-
->>>>>>> 2a592bc0
     }
 
     public class Field{
